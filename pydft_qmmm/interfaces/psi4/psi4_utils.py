--- conflicted
+++ resolved
@@ -26,202 +26,8 @@
     """
     psi4.set_options(options)
 
-<<<<<<< HEAD
-    def __init__(
-            self,
-            atoms: set[int],
-            embedding: set[int],
-            elements: list[str],
-            positions: NDArray[np.float64],
-            charges: NDArray[np.float64],
-            charge: int,
-            spin: int,
-    ) -> None:
-        self.atoms = atoms
-        self.embedding = embedding
-        self.elements = elements
-        self.positions = positions
-        self.charges = charges
-        self.charge = charge
-        self.spin = spin
-        self.do_embedding = True
-        self.fictitious = [] # geometry and labels for fictitious atoms
-
-    @lru_cache
-    def generate_molecule(self) -> psi4.core.Molecule:
-        """Create the Geometry object for Psi4 calculations.
-
-        Returns:
-            The Psi4 Geometry object, which contains the positions,
-            net charge, and net spin of atoms treated at the QM level
-            of theory.
-        """
-        geometrystring = """\n"""
-        for atom in sorted(self.atoms):
-            position = self.positions[atom]
-            element = self.elements[atom]
-            geometrystring = (
-                geometrystring
-                + str(element) + " "
-                + str(position[0]) + " "
-                + str(position[1]) + " "
-                + str(position[2]) + "\n"
-            )
-        if self.fictitious:
-            for atom in self.fictitious:
-                position = atom[0]
-                element  = atom[1]
-                geometrystring = (
-                    geometrystring
-                    + element + " "
-                    + str(position[0]) + " "
-                    + str(position[1]) + " "
-                    + str(position[2]) + "\n"
-            )
-        geometrystring += str(self.charge) + " "
-        geometrystring += str(self.spin) + "\n"
-        # geometrystring += "symmetry c1\n"
-        geometrystring += "noreorient\nnocom\n"
-        return psi4.geometry(geometrystring)
-
-    def generate_external_potential(self) -> list[list[int | list[int]]] | None:
-        r"""Create the data structures read by Psi4 to perform embedding.
-
-        Returns:
-            The list of coordinates (:math:`\mathrm{a.u.}`) and charges
-            (:math:`e`) that will be read by Psi4 during calculations
-            and electrostatically embedded.
-        """
-        external_potential = []
-        for i in sorted(self.embedding):
-            external_potential.append(
-                [
-                    self.charges[i],
-                    [
-                        self.positions[i, 0] * BOHR_PER_ANGSTROM,
-                        self.positions[i, 1] * BOHR_PER_ANGSTROM,
-                        self.positions[i, 2] * BOHR_PER_ANGSTROM,
-                    ],
-                ],
-            )
-        if not external_potential:
-            return None
-        if not self.do_embedding:
-            return None
-        return external_potential
-
-    def update_positions(self, positions: NDArray[np.float64]) -> None:
-        r"""Set the atomic positions used by Psi4.
-
-        Args:
-            positions: The positions (:math:`\mathrm{\mathring{A}}`) of the
-                atoms within the system.
-        """
-        self.positions = positions
-        self.generate_molecule.cache_clear()
-
-    def update_charges(self, charges: NDArray[np.float64]) -> None:
-        """Set the atomic partial charges used by Psi4 for embedding.
-
-        Args:
-            charges: The partial charges (:math:`e`) of the atoms.
-        """
-        self.charges = charges
-        self.generate_molecule.cache_clear()
-
-    def update_embedding(self, embedding: set[int]) -> None:
-        """Set the atoms are electrostatically embedded.
-
-        Args:
-            embedding: The indices of atoms that are electrostatically
-                embedded.
-        """
-        self.embedding = embedding
-
-
-@dataclass(frozen=True)
-class Psi4Options:
-    """An immutable wrapper class for storing Psi4 global options.
-
-    Args:
-        basis: The name of the basis set to be used by Psi4.
-        dft_spherical_points: The number of spherical Lebedev points
-            to use in the DFT quadrature.
-        dft_radial_points: The number of radial points to use in the
-            DFT quadrature.
-        scf_type: The name of the type of SCF to perform, as in
-            the JK build algorithms as in Psi4.
-        scf__reference: The name of the reference to use, including
-            restricted Kohn-Sham or unrestricted Kohn-Sham.
-        scf__guess: The name of the algorithm used to generate the
-            initial guess at the start of an SCF procedure.
-    """
-    basis: str
-    dft_spherical_points: int
-    dft_radial_points: int
-    scf_type: str
-    scf__reference: str
-    scf__guess: str
-
-
-def psi4_interface_factory(settings: QMSettings) -> Psi4Interface:
-    """Build the interface to Psi4 given the settings.
-
-    Args:
-        settings: The settings used to build the Psi4 interface.
-
-    Returns:
-        The Psi4 interface.
-    """
-    basis = settings.basis_set
-    if "assign" not in settings.basis_set:
-        basis = "assign " + settings.basis_set.strip()
-    psi4.basis_helper(basis, name="default")
-    options = _build_options(settings)
-    functional = settings.functional
-    context = _build_context(settings)
-    wrapper = Psi4Interface(
-        settings, options, functional, context,
-    )
-    # Register observer functions.
-    settings.system.charges.register_notifier(wrapper.update_charges)
-    settings.system.positions.register_notifier(wrapper.update_positions)
-    settings.system.subsystems.register_notifier(wrapper.update_subsystems)
-    return wrapper
-
-
-def _build_options(settings: QMSettings) -> Psi4Options:
-    """Build the Psi4Options object.
-
-    Args:
-        settings: The settings used to build the Psi4 interface.
-
-    Returns:
-        The global options used by Psi4 in each calculation.
-    """
-    options = Psi4Options(
-        "default",
-        settings.quadrature_spherical,
-        settings.quadrature_radial,
-        settings.scf_type,
-        "uks" if settings.spin > 1 else "rks",
-        "read" if settings.read_guess else "auto",
-    )
-    return options
-
-
-def _build_context(settings: QMSettings) -> Psi4Context:
-    """Build the Psi4Context object.
-
-    Args:
-        settings: The settings used to build the Psi4 interface.
-
-    Returns:
-        The geometry and embedding manager for Psi4.
-=======
 
 def disable_logging() -> None:
     """Disable Psi4 logging temporarily by directing output to null.
->>>>>>> 0bb40f7d
     """
     psi4.core.set_output_file("/dev/null", True)