"""A sub-package for defining and dynamically loading plugins.
"""
from __future__ import annotations

from .atom_partition import AtomPartition
from .center import CalculatorCenter
from .center import IntegratorCenter
from .centroid_partition import CentroidPartition
from .firstatom_partition import FirstAtomPartition
from .plugin import Plugin
from .plugin_manager import get_external_plugins
from .plumed import Plumed
from .rigid import RigidBody
from .rigid import Stationary
from .settle import SETTLE
from .wrap import CalculatorWrap
from .wrap import IntegratorWrap
from .link import LINK
<<<<<<< HEAD
from .pme import PME
=======
from .link.link_utils import auto_boundary

>>>>>>> 3b0f9a6b
globals().update(get_external_plugins())

del get_external_plugins

__author__ = "John Pederson"<|MERGE_RESOLUTION|>--- conflicted
+++ resolved
@@ -16,12 +16,8 @@
 from .wrap import CalculatorWrap
 from .wrap import IntegratorWrap
 from .link import LINK
-<<<<<<< HEAD
+from .link.link_utils import auto_boundary
 from .pme import PME
-=======
-from .link.link_utils import auto_boundary
-
->>>>>>> 3b0f9a6b
 globals().update(get_external_plugins())
 
 del get_external_plugins
